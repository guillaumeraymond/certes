## Ignore Visual Studio temporary files, build results, and
## files generated by popular Visual Studio add-ons.

# User-specific files
*.suo
*.user
*.userosscache
*.sln.docstates

# User-specific files (MonoDevelop/Xamarin Studio)
*.userprefs

# Build results
[Dd]ebug/
[Dd]ebugPublic/
[Rr]elease/
[Rr]eleases/
[Xx]64/
[Xx]86/
[Bb]uild/
bld/
[Bb]in/
[Oo]bj/

# Visual Studio 2015 cache/options directory
.vs/
# Uncomment if you have tasks that create the project's static files in wwwroot
#wwwroot/

# MSTest test Results
[Tt]est[Rr]esult*/
[Bb]uild[Ll]og.*

# NUNIT
*.VisualState.xml
TestResult.xml

# Build Results of an ATL Project
[Dd]ebugPS/
[Rr]eleasePS/
dlldata.c

# DNX
project.lock.json
artifacts/

*_i.c
*_p.c
*_i.h
*.ilk
*.meta
*.obj
*.pch
*.pdb
*.pgc
*.pgd
*.rsp
*.sbr
*.tlb
*.tli
*.tlh
*.tmp
*.tmp_proj
*.log
*.vspscc
*.vssscc
.builds
*.pidb
*.svclog
*.scc

# Chutzpah Test files
_Chutzpah*

# Visual C++ cache files
ipch/
*.aps
*.ncb
*.opendb
*.opensdf
*.sdf
*.cachefile
*.VC.db

# Visual Studio profiler
*.psess
*.vsp
*.vspx
*.sap

# TFS 2012 Local Workspace
$tf/

# Guidance Automation Toolkit
*.gpState

# ReSharper is a .NET coding add-in
_ReSharper*/
*.[Rr]e[Ss]harper
*.DotSettings.user

# JustCode is a .NET coding add-in
.JustCode

# TeamCity is a build add-in
_TeamCity*

# DotCover is a Code Coverage Tool
*.dotCover

# NCrunch
_NCrunch_*
.*crunch*.local.xml
nCrunchTemp_*

# MightyMoose
*.mm.*
AutoTest.Net/

# Web workbench (sass)
.sass-cache/

# Installshield output folder
[Ee]xpress/

# DocProject is a documentation generator add-in
DocProject/buildhelp/
DocProject/Help/*.HxT
DocProject/Help/*.HxC
DocProject/Help/*.hhc
DocProject/Help/*.hhk
DocProject/Help/*.hhp
DocProject/Help/Html2
DocProject/Help/html

# Click-Once directory
publish/

# Publish Web Output
*.[Pp]ublish.xml
*.azurePubxml

*.pubxml
*.publishproj

# NuGet Packages
*.nupkg
# The packages folder can be ignored because of Package Restore
**/packages/*
# except build/, which is used as an MSBuild target.
!**/packages/build/
# Uncomment if necessary however generally it will be regenerated when needed
#!**/packages/repositories.config
# NuGet v3's project.json files produces more ignoreable files
*.nuget.props
*.nuget.targets

# Microsoft Azure Build Output
csx/
*.build.csdef

# Microsoft Azure Emulator
ecf/
rcf/

# Microsoft Azure ApplicationInsights config file
ApplicationInsights.config

# Windows Store app package directory
AppPackages/
BundleArtifacts/

# Visual Studio cache files
# files ending in .cache can be ignored
*.[Cc]ache
# but keep track of directories ending in .cache
!*.[Cc]ache/

# Others
ClientBin/
[Ss]tyle[Cc]op.*
~$*
*~
*.dbmdl
*.dbproj.schemaview
*.pfx
*.publishsettings
node_modules/
orleans.codegen.cs

# RIA/Silverlight projects
Generated_Code/

# Backup & report files from converting an old project file
# to a newer Visual Studio version. Backup files are not needed,
# because we have git ;-)
_UpgradeReport_Files/
Backup*/
UpgradeLog*.XML
UpgradeLog*.htm

# SQL Server files
*.mdf
*.ldf

# Business Intelligence projects
*.rdl.data
*.bim.layout
*.bim_*.settings

# Microsoft Fakes
FakesAssemblies/

# GhostDoc plugin setting file
*.GhostDoc.xml

# Node.js Tools for Visual Studio
.ntvs_analysis.dat

# Visual Studio 6 build log
*.plg

# Visual Studio 6 workspace options file
*.opt

# Visual Studio LightSwitch build output
**/*.HTMLClient/GeneratedArtifacts
**/*.DesktopClient/GeneratedArtifacts
**/*.DesktopClient/ModelManifest.xml
**/*.Server/GeneratedArtifacts
**/*.Server/ModelManifest.xml
_Pvt_Extensions

# LightSwitch generated files
GeneratedArtifacts/
ModelManifest.xml

# Paket dependency manager
.paket/paket.exe

# FAKE - F# Make
.fake/


_test/
build/
<<<<<<< HEAD
PublishProfiles/

app_data/
=======
.certes/
data.json
>>>>>>> 56332f1b
<|MERGE_RESOLUTION|>--- conflicted
+++ resolved
@@ -244,11 +244,5 @@
 
 _test/
 build/
-<<<<<<< HEAD
-PublishProfiles/
-
-app_data/
-=======
 .certes/
-data.json
->>>>>>> 56332f1b
+data.json