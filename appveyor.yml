--- conflicted
+++ resolved
@@ -13,24 +13,6 @@
 environment:
   codecov_upload_token:
     secure: DxYtxftZ1rpZhZzixRqY3hHFrlEZlh62XPV4tcO+zxdsRNZWPSEl967VpRevAPSo
-
-branches:
-  # whitelist
-  only:
-    - master
-    - dev
-<<<<<<< HEAD
-    - dev-azure
-
-assembly_info:
-  patch: true
-  file: AssemblyInfo.*
-  assembly_version: "1.0"
-=======
-    - bld
->>>>>>> 56332f1b
-
-environment:
   certes__azure__servicePrincipal__tenantId:
     secure: 4FrR9+ARA8H+bLFFQDT4C1TAZv/LTO69vFpfjpqR5BVTedqgsZcey6xuS2TDA46l
   certes__azure__servicePrincipal__clientId:
@@ -40,7 +22,15 @@
   certes__azure__webApp__subscriptionId:
     secure: FSK01SfyZI0x6AX2XVDxcE6kUAmg4fYja2hsNcQNBxa1PBddSZtZ8rthvO5c8o/R
   certes__azure__webApp__resourceGroup: certes
-  certes__azure__webApp__name: certes
+  certes__azure__webApp__name: certes-ci
+
+branches:
+  # whitelist
+  only:
+    - master
+    - dev
+    - bld
+    - dev-azure
 
 init:
   - git config --global core.autocrlf input
@@ -64,39 +54,17 @@
   - cmd: nuget restore Certes.sln
 
 build_script:
-<<<<<<< HEAD
-  - dotnet --info
-  - ps: $packageVersion = if ($env:APPVEYOR_REPO_BRANCH -eq "master") { "$($env:appveyor_build_version)" } else { "$($env:appveyor_build_version)-$($env:APPVEYOR_REPO_BRANCH)" }
-  - ps: $env:CERTES_PACKAGE_VERSION = $packageVersion
-  - ps: >-
-      Get-ChildItem -Path ./ -Filter project.json -Recurse | foreach {
-        $projectJson = Get-Content -Raw $_.FullName | ConvertFrom-Json
-        if ($projectJson.version) { $projectJson.version = $packageVersion }
-        if ($projectJson.dependencies -and $projectJson.dependencies.'Certes') { $projectJson.dependencies.'Certes' = $packageVersion }
-        if ($projectJson.dependencies -and $projectJson.dependencies.'Certes.Cli') { $projectJson.dependencies.'Certes.Cli' = $packageVersion }
-        if ($projectJson.dependencies -and $projectJson.dependencies.'Certes.Integration') { $projectJson.dependencies.'Certes.Integration' = $packageVersion }
-        if ($projectJson.dependencies -and $projectJson.dependencies.'Certes.Integration.Azure') { $projectJson.dependencies.'Certes.Integration.Azure' = $packageVersion }
-        $projectJson | ConvertTo-Json -Depth 100 -Compress | Set-Content $_.FullName
-      }
-  - dotnet restore
-  - dotnet pack -c release -o ./build/nuget ./src/Certes/project.json
-  - dotnet pack -c release -o ./build/nuget ./src/Certes.Integration/project.json
-  - dotnet pack -c release -o ./build/nuget ./src/Certes.Integration.Azure/project.json
-  - dotnet publish -f netcoreapp1.0 -c release -o ./build/cli/bin ./src/Certes.Cli/project.json
-  - ps: '"dotnet %~dp0bin/Certes.Cli.dll %* " | Set-Content .\build\cli\certes.bat'
-  - 7z a build\certes-cli.zip .\build\cli\*.* -r
-
-test: off
-test_script:
-  - ps: pushd .\test\Certes.Tests
-  - dotnet test
-  - ps: popd
-=======
   - msbuild -t:src\Certes
   - msbuild -t:src\Certes:pack -p:PackageVersion="%CERTES_PACKAGE_VERSION%"
+  - msbuild -t:src\Certes_Integration
+  - msbuild -t:src\Certes_Integration:pack -p:PackageVersion="%CERTES_PACKAGE_VERSION%"
+  - msbuild -t:src\Certes_Integration_Azure
+  - msbuild -t:src\Certes_Integration_Azure:pack -p:PackageVersion="%CERTES_PACKAGE_VERSION%"
   - msbuild -t:src\Certes_Cli
   - msbuild -t:src\Certes_Cli:Publish
   - ps: Get-ChildItem -Path "./src/Certes/**/Certes.$($env:CERTES_PACKAGE_VERSION).nupkg" -Recurse | Move-Item -Destination "./build"
+  - ps: Get-ChildItem -Path "./src/Certes/**/Certes.Integration.$($env:CERTES_PACKAGE_VERSION).nupkg" -Recurse | Move-Item -Destination "./build"
+  - ps: Get-ChildItem -Path "./src/Certes/**/Certes.Integration.Azure.$($env:CERTES_PACKAGE_VERSION).nupkg" -Recurse | Move-Item -Destination "./build"
   - ps: '"dotnet %~dp0bin/Certes.Cli.dll %* " | Set-Content .\src\Certes.Cli\bin\$($env:CONFIGURATION)\netcoreapp1.0\publish\certes.bat'
   - 7z a build\certes-cli.zip .\src\Certes.Cli\bin\%CONFIGURATION%\netcoreapp1.0\publish\*.* -r
 
@@ -113,19 +81,12 @@
   - "SET PATH=C:\\Python34;C:\\Python34\\Scripts;%PATH%"
   - pip install codecov
   - codecov -f "./build/coverage.xml" -t %codecov_upload_token%
->>>>>>> 56332f1b
 
 configuration: Release
 
 artifacts:
-    - path: build/Certes.$(CERTES_PACKAGE_VERSION).nupkg
+    - path: build/*.nupkg
       name: nupkg
-
-    - path: build\nuget\Certes.Integration.$(CERTES_PACKAGE_VERSION).nupkg
-      name: nupkg-int
-
-    - path: build\nuget\Certes.Integration.Azure.$(CERTES_PACKAGE_VERSION).nupkg
-      name: nupkg-int-azure
       
     - path: build/certes-cli.zip
       name: cli
@@ -171,12 +132,9 @@
       secure: RSdqUIwRSn8DI5xaa4iWBzOtYU6y3K9JRh07myQpAIRf5IhlwsZpFsnQOpCg1g7J
     skip_symbols: true
     symbol_server:           # remove to push symbols to SymbolSource.org
-    artifact: nupkg,nupkg-int,,nupkg-int-azure
+    artifact: nupkg
     on:
       branch:
         - dev
-<<<<<<< HEAD
-        - dev-azure
-=======
         - bld
->>>>>>> 56332f1b
+        - dev-azure