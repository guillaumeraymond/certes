--- conflicted
+++ resolved
@@ -17,16 +17,11 @@
     - dev
 
 assembly_info:
-<<<<<<< HEAD
-  patch: false
-  # file: AssemblyInfo.*
-=======
   patch: true
   file: '**\AssemblyInfo.*'
   assembly_version: '{version}'
   assembly_file_version: '{version}'
   assembly_informational_version: $(CERTES_PACKAGE_VERSION)
->>>>>>> bbbe22fa
 
 init:
   - git config --global core.autocrlf input
