--- conflicted
+++ resolved
@@ -16,11 +16,7 @@
       "version": "1.0.0"
     },
     "NLog": "4.4.0-betaV14",
-<<<<<<< HEAD
-    "System.CommandLine": "0.1.0-e160712-1"
-=======
     "System.CommandLine": "0.1.0-e160713-1"
->>>>>>> 579a33d6
   },
 
   "frameworks": {
