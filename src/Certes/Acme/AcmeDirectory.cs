--- conflicted
+++ resolved
@@ -1,9 +1,5 @@
-<<<<<<< HEAD
-﻿using System;
-=======
 ﻿using Newtonsoft.Json;
 using System;
->>>>>>> 88107ba1
 
 namespace Certes.Acme
 {
@@ -14,11 +10,6 @@
     public class AcmeDirectory : Resource.Directory
     {
         /// <summary>
-<<<<<<< HEAD
-        /// Represents the metadata for ACME directory.
-        /// </summary>
-        [Obsolete("Use Resource.DirectoryMeta instead.")]
-=======
         /// Gets or sets the metadata.
         /// </summary>
         /// <value>
@@ -61,7 +52,7 @@
         /// <summary>
         /// Represents the metadata for ACME directory.
         /// </summary>
->>>>>>> 88107ba1
+        [Obsolete("Use Resource.DirectoryMeta instead.")]
         public class AcmeDirectoryMeta : Resource.DirectoryMeta
         {
         }
