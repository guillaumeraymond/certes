{
  "version": "1.0.0-*",
  "title": "Certes ACME Client",
  "description": "A client implantation for the Automated Certificate Management Environment (ACME) protocol",
  "authors": [ "Eddie Lin" ],

  "dependencies": {
    "Newtonsoft.Json": "9.0.1",
    "Portable.BouncyCastle": "1.8.1.1",
    "System.Net.Http": "4.1.0",
    "System.Runtime.InteropServices": "4.1.0"
  },
  "frameworks": {
<<<<<<< HEAD
    "netstandard1.3": {
      "dependencies": {
        "System.Runtime.Serialization.Primitives": "4.1.1",
        "System.Security.Cryptography.Csp": "4.0.0"
      }
    },
    "net451": {}
=======
    "netstandard1.3": {}
>>>>>>> 6d7ed34f
  },
  "buildOptions": {
    "embed": [
      "Resources/**/*.*"
    ],
    "warningsAsErrors": true,
    "xmlDoc": true
  },
  "packOptions": {
    "projectUrl": "https://github.com/fszlin/certes",
    "repository": {
      "type": "git",
      "url": "https://github.com/fszlin/certes"
    },
    "summary": "Certes is a client implantation for the Automated Certificate Management Environment (ACME) protocol, build on .NET Core. It is aimed to provide a easy to use API for managing certificates using scripts during build process.",
    "owners": [
      "Certes Contributors"
    ],
    "licenseUrl": "https://github.com/fszlin/certes/blob/master/LICENSE",
    "requireLicenseAcceptance": false,
    "tags": [
      "Certes",
      "letsencrypt",
      "ACME",
      "HTTPS",
      "SSL",
      "Certificate"
    ]
  }
}<|MERGE_RESOLUTION|>--- conflicted
+++ resolved
@@ -11,17 +11,7 @@
     "System.Runtime.InteropServices": "4.1.0"
   },
   "frameworks": {
-<<<<<<< HEAD
-    "netstandard1.3": {
-      "dependencies": {
-        "System.Runtime.Serialization.Primitives": "4.1.1",
-        "System.Security.Cryptography.Csp": "4.0.0"
-      }
-    },
-    "net451": {}
-=======
     "netstandard1.3": {}
->>>>>>> 6d7ed34f
   },
   "buildOptions": {
     "embed": [
